#!/usr/bin/env python

import argparse
import yaml

from astropy.coordinates import SkyCoord
from astropy import units as u
import galsim
from romanisim import log, wcs, persistence, parameters
from romanisim import ris_make_utils as ris

if __name__ == '__main__':
    parser = argparse.ArgumentParser(
        description='Make a demo image.',
        epilog='EXAMPLE: %(prog)s output_image.asdf',
        formatter_class=argparse.ArgumentDefaultsHelpFormatter)
    parser.add_argument('filename', type=str, help='output image (asdf)')
    parser.add_argument('--bandpass', type=str, help='bandpass to simulate',
                        default='F087')
    parser.add_argument('--boresight', action='store_true', default=False,
                        help=('radec specifies location of boresight, not '
                              'center of WFI.'))
    parser.add_argument('--catalog', type=str, help='input catalog (ecsv)',
                        default=None)
    parser.add_argument('--config', type=str, help='input parameter override file (yaml)',
                        default=None)
    parser.add_argument('--date', type=str, default=None,
                        help=('UTC Date and Time of observation to simulate in ISOT format.'))
    parser.add_argument('--level', type=int, default=2,
                        help='1 or 2, for L1 or L2 output')
    parser.add_argument('--ma_table_number', type=int, default=1)
    parser.add_argument('--nobj', type=int, default=1000)
    parser.add_argument('--previous', default=None, type=str,
                        help=('previous simulated file in chronological order '
                              'used for persistence modeling.'))
    parser.add_argument('--radec', type=float, nargs=2,
                        help='ra and dec (deg)', default=None)
    parser.add_argument('--rng_seed', type=int, default=None)
<<<<<<< HEAD
    parser.add_argument('--roll', type=float, default=0, help=(
        'Roll angle for the instrument.  Angle between +Y and N, '
        'unless boresight is set, in which case between +V3 and N.'))
=======
    parser.add_argument('--roll', type=float, default=0,
                        help='Position angle (North towards YIdl) measured at the V2Ref/V3Ref of the aperture used.')
>>>>>>> a3f71b70
    parser.add_argument('--sca', type=int, default=7, help='SCA to simulate')
    parser.add_argument('--usecrds', action='store_true',
                        help='Use CRDS for distortion map')
    parser.add_argument('--webbpsf', action='store_true',
                        help='Use webbpsf for PSF')
    parser.add_argument('--truncate', type=int, default=None, help=(
        'If set, truncate the MA table at given number of resultants.'))

    args = parser.parse_args()

    log.info('Starting simulation...')
    log.warning("romanisim is under active development.  Its output has "
                "not been formally validated; only limited testing has been "
                "performed.  For this reason, use of romanisim for "
                "preparation of ROSES proposals is not advised.  Other "
                "packages like galsim's roman package or STIPS may better "
                "serve such purposes.")

    if args.config is not None:
        # Open and parse overrides file
        with open(args.config, "r") as config_file:
            config = yaml.safe_load(config_file)
            combo_dict = parameters.__dict__ 
            ris.merge_nested_dicts(combo_dict, config)
            parameters.__dict__.update(combo_dict)
    elif args.usecrds:
        # don't use default values
        for k in parameters.reference_data:
            parameters.reference_data[k] = None

    metadata = ris.set_metadata(
        date=args.date, bandpass=args.bandpass,
        sca=args.sca, ma_table_number=args.ma_table_number,
        truncate=args.truncate)
    
    if args.radec is not None:
        coord = SkyCoord(ra=args.radec[0] * u.deg, dec=args.radec[1] * u.deg,
                         frame='icrs')
        wcs.fill_in_parameters(metadata, coord, boresight=args.boresight, pa_aper=args.roll)

    rng = galsim.UniformDeviate(args.rng_seed)

    # Create catalog
    cat = ris.create_catalog(metadata=metadata, catalog_name=args.catalog,
                             bandpasses=[args.bandpass], rng=rng,
                             nobj=args.nobj, usecrds=args.usecrds)

    # Create persistence object
    if args.previous is not None:
        persist = persistence.Persistence.read(args.previous)
    else:
        persist = persistence.Persistence()

    # Simulate image and write to file
    ris.simulate_image_file(args, metadata, cat, rng, persist)<|MERGE_RESOLUTION|>--- conflicted
+++ resolved
@@ -36,14 +36,8 @@
     parser.add_argument('--radec', type=float, nargs=2,
                         help='ra and dec (deg)', default=None)
     parser.add_argument('--rng_seed', type=int, default=None)
-<<<<<<< HEAD
-    parser.add_argument('--roll', type=float, default=0, help=(
-        'Roll angle for the instrument.  Angle between +Y and N, '
-        'unless boresight is set, in which case between +V3 and N.'))
-=======
     parser.add_argument('--roll', type=float, default=0,
                         help='Position angle (North towards YIdl) measured at the V2Ref/V3Ref of the aperture used.')
->>>>>>> a3f71b70
     parser.add_argument('--sca', type=int, default=7, help='SCA to simulate')
     parser.add_argument('--usecrds', action='store_true',
                         help='Use CRDS for distortion map')
