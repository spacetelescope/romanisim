[project]
name = "romanisim"
description = "Nancy Grace Roman Space Telescope WFI Simulator"
readme = "README.md"
<<<<<<< HEAD
requires-python = ">=3.11"
authors = [{ name = "STScI", email = "help@stsci.edu" }]
=======
requires-python = ">=3.11,<3.14"
authors = [
    { name = "STScI", email = "help@stsci.edu" },
]
>>>>>>> d05035f7
classifiers = [
  "Intended Audience :: Science/Research",
  "Topic :: Scientific/Engineering :: Astronomy",
  "Operating System :: MacOS :: MacOS X",
  "Operating System :: POSIX",
  "Programming Language :: Python :: 3",
  "Programming Language :: Python :: 3 :: Only",
  "Programming Language :: Python :: 3.11",
]
dependencies = [
<<<<<<< HEAD
  "asdf >=4.1.0",
  "astropy >=6.0",
  "astropy_healpix >= 1.1.2",
  "crds >=11.16.21",
  "defusedxml >=0.5.0",
  "galsim >=2.5.1",
  # "roman_datamodels>=0.26.0,<0.27.0",
  "roman_datamodels>=0.27.0",
  "gwcs >=0.25.0",
  "jsonschema >=4.8",
  "numpy >1.26",
  "stpsf >=2.1.0",
  "Cython >=0.29.21",
=======
    "asdf >=4.1.0",
    "astropy >=6.0",
    "astropy_healpix >= 1.1.2",
    "crds >=13.0.2",
    "defusedxml >=0.5.0",
    "galsim >=2.5.1",
    # "roman_datamodels>=0.26.0,<0.27.0",
    "roman_datamodels @ git+https://github.com/spacetelescope/roman_datamodels.git",
    "gwcs >=0.25.0",
    "jsonschema >=4.8",
    "numpy >1.26",
    "stpsf >=2.1.0",
    "Cython >=0.29.21",
>>>>>>> d05035f7
]
license-files = ["LICENSE"]
dynamic = ["version"]

[project.optional-dependencies]
docs = [
  "sphinx <7",
  "sphinx-automodapi",
  "sphinx-rtd-theme",
  "stsci-rtd-theme",
  "sphinx-astropy",
  "sphinx-asdf >=0.1.1",
  "tomli; python_version <\"3.11\"",
]
test = [
  "ci-watson >=0.3.0",
  "pytest >=4.6.0, <=8.0",
  "pytest-openfiles >=0.5.0",
  "pytest-doctestplus >=0.10.0",
  "pytest-cov >=2.9.0",
]

[project.urls]
Tracker = "https://github.com/spacetelescope/romanisim/issues"
Documentation = "https://romanisim.readthedocs.io/en/stable/"
"Source Code" = "https://github.com/spacetelescope/romanisim"

[build-system]
requires = [
  "setuptools >=61",
  "setuptools_scm[toml] >=3.4",
  "wheel",
  "Cython >=0.29.21",
  "numpy >=2.0.0",
]
build-backend = "setuptools.build_meta"

[tool.setuptools_scm]

[tool.setuptools]
zip-safe = false

[tool.setuptools.packages.find]
exclude = ["examples"]

[tool.pytest.ini_options]
minversion = "4.6"
norecursedirs = ["docs/_build", "docs/exts", "scripts", "build", ".tox"]
doctest_plus = "enabled"
doctest_rst = "enabled"
markers = [
  "soctests: run only the SOC tests in the suite.",
  "bigdata: uses a lot of data.",
]
addopts = [
  "--color=yes", # Enable colored output by default
]

[tool.coverage.run]
omit = [
  "romanisim/conftest.py",
  "romanisim/setup.py",
  "romanisim/tests/test*",
  "docs/*",
  "*/romanisim/conftest.py",
  "*/romanisim/tests/test*",
  "*/romanisim/regtest/test*",
  "*/romanisim/*/tests/*",
  "*/docs/*",
]

[tool.coverage.report]
exclude_lines = [
  "pragma: no cover",
  "if self.debug:",
  "except ImportError",
  "raise AssertionError",
  "raise NotImplementedError",
  "if __name__ == \"__main__\":",
]

[tool.ruff.lint]
extend-ignore = ["E501"]

[tool.cibuildwheel.macos]
before-build = "brew install eigen fftw"<|MERGE_RESOLUTION|>--- conflicted
+++ resolved
@@ -2,15 +2,10 @@
 name = "romanisim"
 description = "Nancy Grace Roman Space Telescope WFI Simulator"
 readme = "README.md"
-<<<<<<< HEAD
-requires-python = ">=3.11"
-authors = [{ name = "STScI", email = "help@stsci.edu" }]
-=======
 requires-python = ">=3.11,<3.14"
 authors = [
     { name = "STScI", email = "help@stsci.edu" },
 ]
->>>>>>> d05035f7
 classifiers = [
   "Intended Audience :: Science/Research",
   "Topic :: Scientific/Engineering :: Astronomy",
@@ -21,35 +16,19 @@
   "Programming Language :: Python :: 3.11",
 ]
 dependencies = [
-<<<<<<< HEAD
   "asdf >=4.1.0",
   "astropy >=6.0",
   "astropy_healpix >= 1.1.2",
-  "crds >=11.16.21",
+  "crds >=13.0.2",
   "defusedxml >=0.5.0",
   "galsim >=2.5.1",
-  # "roman_datamodels>=0.26.0,<0.27.0",
   "roman_datamodels>=0.27.0",
+  # "roman_datamodels @ git+https://github.com/spacetelescope/roman_datamodels.git",
   "gwcs >=0.25.0",
   "jsonschema >=4.8",
   "numpy >1.26",
   "stpsf >=2.1.0",
   "Cython >=0.29.21",
-=======
-    "asdf >=4.1.0",
-    "astropy >=6.0",
-    "astropy_healpix >= 1.1.2",
-    "crds >=13.0.2",
-    "defusedxml >=0.5.0",
-    "galsim >=2.5.1",
-    # "roman_datamodels>=0.26.0,<0.27.0",
-    "roman_datamodels @ git+https://github.com/spacetelescope/roman_datamodels.git",
-    "gwcs >=0.25.0",
-    "jsonschema >=4.8",
-    "numpy >1.26",
-    "stpsf >=2.1.0",
-    "Cython >=0.29.21",
->>>>>>> d05035f7
 ]
 license-files = ["LICENSE"]
 dynamic = ["version"]
