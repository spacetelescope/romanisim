[project]
name = "romanisim"
description = "Nancy Grace Roman Space Telescope WFI Simulator"
readme = "README.md"
requires-python = ">=3.11"
authors = [
    { name = "STScI", email = "help@stsci.edu" },
]
classifiers = [
    "Intended Audience :: Science/Research",
    "Topic :: Scientific/Engineering :: Astronomy",
    "Operating System :: MacOS :: MacOS X",
    "Operating System :: POSIX",
    "Programming Language :: Python :: 3",
    "Programming Language :: Python :: 3 :: Only",
    "Programming Language :: Python :: 3.11",
]
dependencies = [
    "asdf >=4.1.0",
    "astropy >=6.0",
    "astropy_healpix >= 1.1.2",
    "crds >=11.16.21",
    "defusedxml >=0.5.0",
    "galsim >=2.5.1",
<<<<<<< HEAD
    # "roman_datamodels >=0.24.0",
=======
    # "roman_datamodels>=0.26.0,<0.27.0",
>>>>>>> cbcdce47
    "roman_datamodels @ git+https://github.com/spacetelescope/roman_datamodels.git",
    "gwcs >=0.22.1, <0.24.0",
    "jsonschema >=4.8",
    "numpy >=1.25",
    "stpsf >=2.1.0",
    "Cython >=0.29.21",
]
license-files = ["LICENSE"]
dynamic = [
    "version",
]

[project.optional-dependencies]
docs = [
    "sphinx <7",
    "sphinx-automodapi",
    "sphinx-rtd-theme",
    "stsci-rtd-theme",
    "sphinx-astropy",
    "sphinx-asdf >=0.1.1",
    "tomli; python_version <\"3.11\"",
]
test = [
    "ci-watson >=0.3.0",
    "pytest >=4.6.0, <=8.0",
    "pytest-openfiles >=0.5.0",
    "pytest-doctestplus >=0.10.0",
    "pytest-cov >=2.9.0",
]

[project.urls]
Tracker = "https://github.com/spacetelescope/romanisim/issues"
Documentation = "https://romanisim.readthedocs.io/en/stable/"
"Source Code" = "https://github.com/spacetelescope/romanisim"

[build-system]
requires = [
    "setuptools >=61",
    "setuptools_scm[toml] >=3.4",
    "wheel",
    "Cython >=0.29.21",
    "numpy >=2.0.0",
]
build-backend = "setuptools.build_meta"

[tool.setuptools_scm]

[tool.setuptools]
zip-safe = false

[tool.setuptools.packages.find]
exclude = [
    "examples",
]

[tool.pytest.ini_options]
minversion = "4.6"
norecursedirs = [
    "docs/_build",
    "docs/exts",
    "scripts",
    "build",
    ".tox",
]
doctest_plus = "enabled"
doctest_rst = "enabled"
markers = [
    "soctests: run only the SOC tests in the suite.",
    "bigdata: uses a lot of data.",
]
addopts = [
    "--color=yes",  # Enable colored output by default
]

[tool.coverage.run]
omit = [
    "romanisim/conftest.py",
    "romanisim/setup.py",
    "romanisim/tests/test*",
    "docs/*",
    "*/romanisim/conftest.py",
    "*/romanisim/tests/test*",
    "*/romanisim/regtest/test*",
    "*/romanisim/*/tests/*",
    "*/docs/*",
]

[tool.coverage.report]
exclude_lines = [
    "pragma: no cover",
    "if self.debug:",
    "except ImportError",
    "raise AssertionError",
    "raise NotImplementedError",
    "if __name__ == \"__main__\":",
]

[tool.ruff.lint]
extend-ignore = [
    "E501",
]

[tool.cibuildwheel.macos]
before-build = "brew install eigen fftw"<|MERGE_RESOLUTION|>--- conflicted
+++ resolved
@@ -22,11 +22,7 @@
     "crds >=11.16.21",
     "defusedxml >=0.5.0",
     "galsim >=2.5.1",
-<<<<<<< HEAD
-    # "roman_datamodels >=0.24.0",
-=======
     # "roman_datamodels>=0.26.0,<0.27.0",
->>>>>>> cbcdce47
     "roman_datamodels @ git+https://github.com/spacetelescope/roman_datamodels.git",
     "gwcs >=0.22.1, <0.24.0",
     "jsonschema >=4.8",
