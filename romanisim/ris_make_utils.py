"""Miscellaneous utility routines for the simulation file maker scripts.
"""

from copy import deepcopy
import os
import pathlib
import re
import defusedxml.ElementTree
import asdf
from astropy import time
from astropy import coordinates
from astropy import units as u
import galsim
from galsim import roman
import roman_datamodels
from romanisim import catalog, image, wcs
from romanisim import parameters, log
from romanisim.util import calc_scale_factor
import romanisim
import crds
from crds.client import api


NMAP = {'apt': 'http://www.stsci.edu/Roman/APT'}


def merge_nested_dicts(dict1, dict2):
    """
    Merge two nested dictionaries.

    Parameters
    ----------
    dict1 : dict
        The first dictionary to be merged. This dict receives the merged dictionary.

    dict2 : dict
        Second dictionary to be merged.

    Returns
    -------
    None
        dict 1 is updated with the merge output.

    """
    for key, value in dict2.items():
        if key in dict1 and isinstance(dict1[key], dict) and isinstance(value, dict):
            merge_nested_dicts(dict1[key], value)
        else:
            dict1[key] = value


def set_metadata(meta=None, date=None, bandpass='F087', sca=7,
                 ma_table_number=4, truncate=None, scale_factor=1.0, usecrds=False):
    """
    Set / Update metadata parameters

    Parameters
    ----------
    meta : dict
        Dictionary containing all the metadata for a roman image.
    date : str
        UTC format string containing the date and time
    bandpass : str
        String containing the optical element to simulate
    sca : int
        Integer identifier of the detector to simulate (starting at 1)
    ma_table_number : int
        Integer specifying which MA Table entry to use
    scale_factor : float
        Velocity aberration-induced scale factor
    usecrds : bool
        Use CRDS to get MA table reference file

    Returns
    -------
    meta : dict
        Dictionary created / updated for the above parameters.
    """

    # Set up default metadata if undefined
    if meta is None:
        meta = deepcopy(parameters.default_parameters_dictionary)

    # Set start time, if applicable
    if date is not None:
        meta['exposure']['start_time'] = time.Time(date, format='isot')

    # Detector
    meta['instrument']['detector'] = f'WFI{sca:02d}'

    # Observational metadata
    meta['instrument']['optical_element'] = bandpass
    meta['exposure']['ma_table_number'] = ma_table_number
    if usecrds:
        try:
            context = api.get_default_context('roman')
        except crds.ServiceError:
            context = None
        ref = crds.getreferences({'ROMAN.META.INSTRUMENT.NAME': 'wfi', 'ROMAN.META.EXPOSURE.START_TIME': meta['exposure']['start_time'].value}, reftypes=['matable'], context=context, observatory='roman')
        matab_file = ref['matable']
        matab = asdf.open(matab_file)

        parameters.ma_table_reference = matab

        meta['exposure']['read_pattern'] = matab['roman']['science_tables'][f'SCI{ma_table_number:04}']['science_read_pattern']
    else:
        meta['exposure']['read_pattern'] = parameters.read_pattern[ma_table_number]

    if truncate is not None:
        meta['exposure']['read_pattern'] = meta['exposure']['read_pattern'][:truncate]
        meta['exposure']['truncated'] = True
    else:
        meta['exposure']['truncated'] = False

    meta['exposure']['nresultants'] = len(meta['exposure']['read_pattern'])

    # Velocity aberration
    if scale_factor <= 0.:
        scale_factor = calc_scale_factor(meta['exposure']['start_time'], meta['wcsinfo']['ra_ref'], meta['wcsinfo']['dec_ref'])
    meta['velocity_aberration']['scale_factor'] = scale_factor

    # Fill out some ephemeris information, presuming all is earth.
    position, velocity = coordinates.get_body_barycentric_posvel('earth', meta['exposure']['start_time'])
    position = position.xyz.to(u.km)
    velocity = velocity.xyz.to(u.km / u.s)
    meta['ephemeris']['time'] = meta['exposure']['start_time'].mjd
    meta['ephemeris']['spatial_x'] = position.value[0]
    meta['ephemeris']['spatial_y'] = position.value[1]
    meta['ephemeris']['spatial_z'] = position.value[2]
    meta['ephemeris']['velocity_x'] = velocity.value[0]
    meta['ephemeris']['velocity_y'] = velocity.value[1]
    meta['ephemeris']['velocity_z'] = velocity.value[2]

    return meta


def create_catalog(metadata=None, catalog_name=None, bandpasses=['F087'],
                   rng=None, nobj=1000, usecrds=True,
<<<<<<< HEAD
                   coord=None, radius=0.1):
=======
                   coord=None, radius=0.01):
>>>>>>> 31717508
    """
    Create catalog object.

    Parameters
    ----------
    metadata : dict
        Dictionary containing all the metadata for a roman image.
    catalog_name : str
        Catalog file name (to make a catalog object from a file)
    bandpasses : list
        List of optical elements to simulate
    rng : galsim.random.UniformDeviate
        Uniform distribution based off of a random seed
    nobj : int
        Number of objects to simulate
    usecrds : bool
        Switch to look to use reference files matched in CRDS
    coord : tuple, or SkyCoord
        location at which to generate catalog
        If around a particular location on the sky, a SkyCoord,
        otherwise a tuple (x, y) with the desired pixel coordinates.
        None does the center of the SCA.
    x : float or quantity
        X [float] or RA [quantity] position at the center to simulate
    y : float or quantity
        Y [float] or DEC [quantity] position at the center to simulate
    radius : float
        Radius to simulate object in (only used for RA/DEC quantities)

    Returns
    -------
    cat : astropy.table.table.Table
        Table containing object data for simulation.

    """
    if catalog_name is None and metadata is None:
        raise ValueError('Must set either catalog_name or metadata')

    if coord is None:
        coord = (roman.n_pix / 2, roman.n_pix / 2)

<<<<<<< HEAD
    distortion_file = parameters.reference_data["distortion"]
    if distortion_file is not None:
        dist_model = roman_datamodels.datamodels.DistortionRefModel(distortion_file)
        distortion = dist_model.coordinate_distortion_transform
    else:
        distortion = None

    if metadata is not None:
=======
    # Create catalog
    if catalog_name is None:
        # Create a catalog from scratch
        # Create wcs object
        distortion_file = parameters.reference_data["distortion"]
        if distortion_file is not None:
            dist_model = roman_datamodels.datamodels.DistortionRefModel(distortion_file)
            distortion = dist_model.coordinate_distortion_transform
        else:
            distortion = None
>>>>>>> 31717508
        twcs = wcs.get_wcs(metadata, usecrds=usecrds, distortion=distortion)

        if not isinstance(coord, coordinates.SkyCoord):
            coord = twcs.toWorld(galsim.PositionD(*coord))

    # Create catalog
    if catalog_name is None:
        # Create a catalog from scratch
        # Create wcs object

        cat = catalog.make_dummy_table_catalog(
            coord, bandpasses=bandpasses, nobj=nobj, rng=rng, cosmos=True)
    else:
        # Set date
        if metadata:
            # Level 1 or 2
            if "exposure" in metadata:
                date = metadata['exposure']['start_time']
            else:
                # Level 3
                date = time.Time(metadata['coadd_info']['time_mean'], format='mjd')
        else:
            date = None

        cat = catalog.read_catalog(catalog_name, coord, date=date,
                                   radius=radius, bandpasses=bandpasses)

    return cat


def parse_filename(filename):
    """
    Pry program / pass / visit / ... information out of the filename.

    Parameters
    ----------
    filename : str
        filename to parse

    Returns
    -------
    dictionary of metadata, or None if filename is non-standard
    """

    # format is:
    # r + PPPPPCCAAASSSOOOVVV_eeee_DET_suffix.asdf
    # PPPPP = program
    # CC = execution plan number
    # AAA = pass number
    # SSS = segment number
    # OOO = observation number
    # VVV = visit number
    # eeee = exposure number
    # rPPPPPCCAAASSSOOOVVV_eeee
    # 0123456789012345678901234
    if len(filename) < 31:
        return None

    regex = (r'r(\d{5})(\d{2})(\d{3})(\d{3})(\d{3})(\d{3})'
             r'_(\d{4})')
    pattern = re.compile(regex)
    filename = filename[:25]
    match = pattern.match(filename)
    if match is None:
        return None
    out = dict(observation_id=filename.replace('_', '')[1:],
               visit_id=filename[1:20],
               program=int(match.group(1)),  # this one is a string
               execution_plan=int(match.group(2)),
               # pass = int(match.group(3))
               segment=int(match.group(4)),
               observation=int(match.group(5)),
               visit=int(match.group(6)),
               exposure=int(match.group(7)))
    out['pass'] = int(match.group(3))
    # not done above because pass is a reserved python keyword
    return out


def format_filename(filename, sca, bandpass=None, pretend_spectral=None):
    """Add SCA and filter information to a filename.

    This parameter turns a string like out_{}_{bandpass}.asdf into
    out_wfi01_f184.asdf.  It differs from format(...) calls in that it won't
    choke if the target filename includes no {} symbols to format.

    If pretend_spectral is set, the bandpass portion is filled out with the
    value of pretend_spectral rather than the bandpass, so that
    out_{}_{bandpass}.asdf becomes out_wfi01_grism.asdf, for example, if
    pretend_bandpass is grism and bandpass is f158.  This is to support
    creation of files that have metadata that look like spectroscopic files
    while the actual pixels are simulated with a different optical bandpass.

    Parameters
    ----------
    filename : str
        file name to format
    sca : int
        detector to insert into filename
    bandpass : str
        optical element to insert into filename
    pretend_spectral : str
        pretend that optical observation was made in this spectroscopic mode
    """
    args = []
    kwargs = dict()
    pname = pathlib.Path(filename)
    bname = pname.parts[-1]
    if '{}' in bname:
        args.append(f'wfi{sca:02d}')
    if '{bandpass}' in bname:
        bp = bandpass if pretend_spectral is None else pretend_spectral
        kwargs['bandpass'] = bp.lower()
    return pname.with_name(bname.format(*args, **kwargs))


def simulate_image_file(args, metadata, cat, rng=None, persist=None, psf_keywords=dict(), **kwargs):
    """
    Simulate an image and write it to a file.

    Parameters
    ----------
    args : argparse.Namespace
        Argument object containing variables specified for image simulation.
    metadata : dict
        Dictionary containing all the metadata for a roman image.
    cat : astropy.table.table.Table
        Table containing object data for simulation.
    rng : galsim.random.UniformDeviate
        Uniform distribution based off of a random seed
    persist : romanisim.persistence.Persistence
        Persistence object
    psf_keywords : dict
        Keywords passed to the PSF generation routine. 
        For STPSF, this dict can also include an "stpsf_options" dictionary to specify WFI object options (e.g. defocus, jitter).
    """
    if getattr(args, 'webbpsf', False) or getattr(args, 'stpsf', False):
        log.warning('Warning: webbpsf and stpsf arguments are deprecated, please use '
                    '"--psftype stpsf" instead.')
        del args.stpsf
        del args.webbpsf
        args.psftype = 'stpsf'

    filename = format_filename(args.filename, args.sca, bandpass=args.bandpass,
                               pretend_spectral=args.pretend_spectral)

    # Simulate image
    im, extras = image.simulate(
        metadata, cat, usecrds=args.usecrds,
        psftype=args.psftype, level=args.level, persistence=persist,
        rng=rng, psf_keywords=psf_keywords, **kwargs)

    # Create metadata for simulation parameter
    romanisimdict = deepcopy(vars(args))
    if 'filename' in romanisimdict:
        romanisimdict['filename'] = str(romanisimdict['filename'])
    romanisimdict.update(**extras)
    romanisimdict['version'] = romanisim.__version__

    basename = os.path.basename(filename)
    obsdata = parse_filename(basename)
    if obsdata is not None:
        im['meta']['observation'].update(**obsdata)
    im['meta']['observation']['visit_file_group'] = 0
    im['meta']['observation']['visit_file_sequence'] = 1
    im['meta']['observation']['visit_file_activity'] = '01'
    im['meta']['filename'] = basename

    pretend_spectral = getattr(args, 'pretend_spectral', None)
    if pretend_spectral is not None:
        im['meta']['exposure']['type'] = 'WFI_SPECTRAL'
        im['meta']['instrument']['optical_element'] = (
            args.pretend_spectral.upper())
        gs = im['meta']['guide_star']
        if 'window_xstart' in gs:
            gs['window_xstop'] = gs['window_xstart'] + 170
            gs['window_ystop'] = gs['window_ystart'] + 24

    drop_extra_dq = getattr(args, 'drop_extra_dq', False)
    if drop_extra_dq and ('dq' in romanisimdict):
        romanisimdict.pop('dq')

    # Write file
    af = asdf.AsdfFile()
    af.tree = {'roman': im, 'romanisim': romanisimdict}

    af.write_to(open(filename, 'wb'))


def parse_apt_file(filename):
    """
    Extract metadata from apt file and put it into our preferred structure.

    Parameters
    ----------
    filename : str
        filename of apt to parse

    Returns
    -------
    dictionary of metadata
    """

    metadata = dict()

    keys = [(('ProgramInformation', 'Title'), ('program', 'title')),
            (('ProgramInformation', 'PrincipalInvestigator',
              'InvestigatorAddress', 'LastName'),
             ('program', 'pi_name')),
            (('ProgramInformation', 'ProgramCategory'),
             ('program', 'category')),
            (('ProgramInformation', 'ProgramCategorySubtype'),
             ('program', 'subcategory')),
            (('ProgramInformation', 'ProgramID'), ('observation', 'program'))]

    def get_apt_key(tree, keypath):
        element = tree.find('apt:' + keypath[0], namespaces=NMAP)
        for key in keypath[1:]:
            element = element.find('apt:' + key, namespaces=NMAP)
        if element is not None:
            out = element.text
        else:
            out = ''
            log.info('Could not find key in apt file: ' + str(keypath))
        return out

    def update_metadata(metadata, keypath, value):
        d = metadata
        for key in keypath[:-1]:
            if key not in metadata:
                metadata[key] = dict()
            d = metadata[key]
        d[keypath[-1]] = value

    tree = defusedxml.ElementTree.parse(filename)

    for aptkey, metadatakey in keys:
        value = get_apt_key(tree, aptkey)
        update_metadata(metadata, metadatakey, value)
        # only works because these are all strings at present

    metadata['observation']['program'] = (
        f'{int(metadata["observation"]["program"]):05d}')
    # hack to get the program to have the 0 prefixes.

    return metadata<|MERGE_RESOLUTION|>--- conflicted
+++ resolved
@@ -136,11 +136,7 @@
 
 def create_catalog(metadata=None, catalog_name=None, bandpasses=['F087'],
                    rng=None, nobj=1000, usecrds=True,
-<<<<<<< HEAD
                    coord=None, radius=0.1):
-=======
-                   coord=None, radius=0.01):
->>>>>>> 31717508
     """
     Create catalog object.
 
@@ -182,7 +178,6 @@
     if coord is None:
         coord = (roman.n_pix / 2, roman.n_pix / 2)
 
-<<<<<<< HEAD
     distortion_file = parameters.reference_data["distortion"]
     if distortion_file is not None:
         dist_model = roman_datamodels.datamodels.DistortionRefModel(distortion_file)
@@ -191,18 +186,6 @@
         distortion = None
 
     if metadata is not None:
-=======
-    # Create catalog
-    if catalog_name is None:
-        # Create a catalog from scratch
-        # Create wcs object
-        distortion_file = parameters.reference_data["distortion"]
-        if distortion_file is not None:
-            dist_model = roman_datamodels.datamodels.DistortionRefModel(distortion_file)
-            distortion = dist_model.coordinate_distortion_transform
-        else:
-            distortion = None
->>>>>>> 31717508
         twcs = wcs.get_wcs(metadata, usecrds=usecrds, distortion=distortion)
 
         if not isinstance(coord, coordinates.SkyCoord):
