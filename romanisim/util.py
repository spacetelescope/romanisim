"""Miscellaneous utility routines.
"""

import numpy as np
from astropy.coordinates import SkyCoord
from astropy import units as u
from astropy.time import Time
import galsim

from romanisim import parameters, wcs
from scipy import integrate


def skycoord(celestial):
    """Turn a CelestialCoord into a SkyCoord.

    Parameters
    ----------
    celestial : galsim.CelestialCoord
        galsim.CelestialCoord to transform into an astropy.coordinates.SkyCoord

    Returns
    -------
    astropy.coordinates.SkyCoord
        SkyCoord corresponding to celestial
    """
    if isinstance(celestial, SkyCoord):
        return celestial
    else:
        return SkyCoord(ra=(celestial.ra / galsim.radians) * u.rad,
                        dec=(celestial.dec / galsim.radians) * u.rad,
                        frame='icrs')


def celestialcoord(sky):
    """Turn a SkyCoord into a CelestialCoord.

    Parameters
    ----------
    sky : astropy.coordinates.SkyCoord
        astropy.coordinates.SkyCoord to transform into an galsim.CelestialCoord

    Returns
    -------
    galsim.CelestialCoord
        CelestialCoord corresponding to skycoord
    """
    if isinstance(sky, galsim.CelestialCoord):
        return sky
    else:
        return galsim.CelestialCoord(sky.ra.to(u.rad).value * galsim.radians,
                                     sky.dec.to(u.rad).value * galsim.radians)


def scalergb(rgb, scales=None, lumrange=None):
    """Scales three flux images into a range of luminosity for displaying.

    Images are scaled into [0, 1].

    This routine is intended to help with cases where you want to display
    some images and want the color scale to cover only a certain range,
    but saturated regions should retain their appropriate hue and not be
    compressed to white.

    Parameters
    ----------
    rgb : np.ndarray[npix, npix, 3]
        the RGB images to scale
    scales : list[float] (must contain 3 floats)
        rescale each image by this amount
    lumrange : list[float] (must contain 2 floats)
        minimum and maximum luminosity

    Returns
    -------
    im : np.ndarray[npix, npix, 3]
        scaled RGB image suitable for displaying
    """

    rgb = np.clip(rgb, 0, np.inf)
    if scales is not None:
        for i in range(3):
            rgb[:, :, i] /= scales[i]
    norm = np.sqrt(rgb[:, :, 0]**2 + rgb[:, :, 1]**2 + rgb[:, :, 2]**2)
    if lumrange is None:
        lumrange = [0, np.max(norm)]
    newnorm = np.clip((norm - lumrange[0]) / (lumrange[1] - lumrange[0]),
                      0, 1)
    out = rgb.copy()
    for i in range(3):
        out[:, :, i] = out[:, :, i] * newnorm / (norm + (norm == 0))
    return out


def random_points_in_cap(coord, radius, nobj, rng=None):
    """Choose locations at random within radius of coord.

    Parameters
    ----------
    coord : astropy.coordinates.SkyCoord
        location around which to generate points
    radius : float
        radius in deg of region in which to generate points
    nobj : int
        number of objects to generate
    rng : galsim.UniformDeviate
        random number generator to use

    Returns
    -------
    astropy.coordinates.SkyCoord
    """
    if rng is None:
        rng = galsim.UniformDeviate()

    dist = np.zeros(nobj, dtype='f8')
    rng.generate(dist)
    dist = np.arccos(1 - (1 - np.cos(np.radians(radius))) * dist) * u.rad
    return random_points_at_radii(coord, dist, rng=rng)


def random_points_in_king(coord, rc, rt, nobj, rng=None):
    """Sample points from a King distribution

    Parameters
    ----------
    coord : astropy.coordinates.SkyCoord
        location around which to generate points
    rc : float
        core radius in deg
    rt : float
        truncation radius in deg
    nobj : int
        number of objects to generate
    rng : galsim.UniformDeviate
        random number generator to use

    Returns
    -------
    astropy.coordinates.SkyCoord
    """
    distances = sample_king_distances(rt, rt, nobj, rng=rng) * u.deg
    return random_points_at_radii(coord, distances, rng=rng)


def random_points_at_radii(coord, radii, rng=None):
    """Choose locations at random at given radii from coord.

    Parameters
    ----------
    coord : astropy.coordinates.SkyCoord
        location around which to generate points
    distances : astropy.Quantity[float]
        angular distances points should lie from center
    rng : galsim.UniformDeviate
        random number generator to use

    Returns
    -------
    astropy.coordinates.SkyCoord

    """
    if rng is None:
        rng = galsim.UniformDeviate()

    ang = np.zeros(len(radii), dtype='f8')
    rng.generate(ang)
    ang *= 2 * np.pi
    c1 = SkyCoord(coord.ra.rad * u.rad, coord.dec.rad * u.rad, frame='icrs')
    c1 = c1.directional_offset_by(ang * u.rad, radii)
    return c1


def add_more_metadata(metadata):
    """Fill out the metadata dictionary, modifying it in place.

    Parameters
    ----------
    metadata : dict
        CRDS-style dictionary containing keywords like
        roman.meta.exposure.start_time.
    """

    # fill out the metadata a bit with redundant stuff for which we
    # already mostly have the answer.

    if 'exposure' not in metadata.keys():
        metadata['exposure'] = {}
    read_pattern = metadata['exposure'].get(
        'read_pattern',
        parameters.read_pattern[metadata['exposure']['ma_table_number']])
    metadata['exposure']['read_pattern'] = read_pattern
    openshuttertime = parameters.read_time * read_pattern[-1][-1]
    offsets = dict(start=0 * u.s, mid=openshuttertime * u.s / 2,
                   end=openshuttertime * u.s)
    starttime = metadata['exposure']['start_time']
    if not isinstance(starttime, Time):
        starttime = Time(starttime, format='isot')
    for prefix, offset in offsets.items():
        metadata['exposure'][f'{prefix}_time'] = Time((
            starttime + offset).isot)
        metadata['exposure'][f'{prefix}_time_mjd'] = (
            starttime + offset).mjd
        metadata['exposure'][f'{prefix}_time_tdb'] = (
            starttime + offset).tdb.mjd
    metadata['exposure']['ngroups'] = len(read_pattern)
    metadata['exposure']['sca_number'] = (
        int(metadata['instrument']['detector'][-2:]))
    metadata['exposure']['integration_time'] = openshuttertime
    metadata['exposure']['elapsed_exposure_time'] = openshuttertime
    # ???
    metadata['exposure']['groupgap'] = 0
    metadata['exposure']['frame_time'] = parameters.read_time
    metadata['exposure']['exposure_time'] = openshuttertime
    metadata['exposure']['effective_exposure_time'] = openshuttertime
    metadata['exposure']['duration'] = openshuttertime
    # integration_start?  integration_end?  nints = 1?  ...

    if 'target' not in metadata.keys():
        metadata['target'] = {}
    target = metadata['target']
    target['type'] = 'FIXED'
    if 'wcsinfo' in metadata.keys():
        target['ra'] = metadata['wcsinfo']['ra_ref']
        target['dec'] = metadata['wcsinfo']['dec_ref']
        target['proposer_ra'] = target['ra']
        target['proposer_dec'] = target['dec']
    target['ra_uncertainty'] = 0
    target['dec_uncertainty'] = 0
    target['proper_motion_ra'] = 0
    target['proper_motion_dec'] = 0
    target['proper_motion_epoch'] = 'J2000'
    target['source_type'] = 'EXTENDED'

    # there are a few metadata keywords that have problematic, too-long
    # defaults in RDM.
    # program.category
    # ephemeris.ephemeris_reference_frame
    # guidestar.gs_epoch
    # this truncates these to the maximum allowed characters.  Alternative
    # solutions would include doing things like:
    #   making the roman_datamodels defaults archivable
    #   making the roman_datamodels validation check lengths of strings
    if 'program' in metadata:
        metadata['program']['category'] = metadata['program']['category'][:6]
    if 'ephemeris' in metadata:
        metadata['ephemeris']['ephemeris_reference_frame'] = (
            metadata['ephemeris']['ephemeris_reference_frame'][:10])
    if 'guidestar' in metadata:
        metadata['guidestar']['gs_epoch'] = (
            metadata['guidestar']['gs_epoch'][:10])


def update_aperture_and_wcsinfo_metadata(metadata, gwcs):
    """Update aperture and wcsinfo keywords to use the aperture for this SCA.

    Updates metadata in place, setting v2v3ref to be equal to the v2 and v3 of
    the center of the detector, and radecref accordingly.  Also updates the
    aperture to refer to this SCA.

    No updates are  performed if gwcs is not a gWCS object or if aperture and
    wcsinfo are not present in metadata.

    Parameters
    ----------
    metadata : dict
        Metadata to update
    gwcs : WCS object
        image WCS
    """
    if ('aperture' not in metadata or 'wcsinfo' not in metadata
            or not isinstance(gwcs, wcs.GWCS)):
        return
    gwcs = gwcs.wcs
    metadata['aperture']['name'] = (
        metadata['instrument']['detector'][:3] + '_'
        + metadata['instrument']['detector'][3:] + '_FULL')
    distortion = gwcs.get_transform('detector', 'v2v3')
    center = (galsim.roman.n_pix / 2 - 0.5, galsim.roman.n_pix / 2 - 0.5)
    v2v3 = distortion(*center)
    radec = gwcs(*center)
    metadata['wcsinfo']['ra_ref'] = radec[0]
    metadata['wcsinfo']['dec_ref'] = radec[1]
    metadata['wcsinfo']['v2_ref'] = v2v3[0]
    metadata['wcsinfo']['v3_ref'] = v2v3[1]


def king_profile(r, rc, rt):
    """Compute the King (1962) profile.

    Parameters
    ----------
    r : np.ndarray[float]
        distances at which to evaluate the King profile
    rc : float
        core radius
    rt : float
        truncation radius

    Returns
    -------
        2D number density of stars at r.
    """
    return (1 / np.sqrt(1 + (r / rc)**2) - 1 / np.sqrt(1 + (rt / rc)**2))**2


def sample_king_distances(rc, rt, npts, rng=None):
    """Sample distances from a King (1962) profile.

    Parameters
    ----------
    rc : float
        core radius
    rt : float
        truncation radius
    npts : int
        number of points to generate
    rng : galsim.BaseDeviate
        random number generator to use

    Returns
    -------
    r : float
        Distances distributed according to a King (1962) profile.
    """
    rng = galsim.UniformDeviate(rng)
    rr = np.zeros(npts, dtype='f4')
    rng.generate(rr)
    logx = np.linspace(np.log(rc) - 4, np.log(rt), 1000)
    x = np.concatenate([[0], np.exp(logx)])
    pdf = king_profile(x, rc, rt)
    cdf = integrate.cumulative_trapezoid(pdf * x, x, initial=0)
    cdf /= cdf[-1]
    radii = np.interp(rr, cdf, x)
    return radii


<<<<<<< HEAD
def decode_context_times(context, exptimes):
    """
    Get 0-based indices of input images that contributed to (resampled)
    output pixel with coordinates ``x`` and ``y``.

    Parameters
    ----------
    context: numpy.ndarray
        A 3D `~numpy.ndarray` of integral data type.

    exptimes: list of floats
        Exposure times for each component image.


    Returns
    -------
    total_exptimes: numpy.ndarray
        A 2D array of total exposure time for each pixel.
    """

    if context.ndim != 3:
        raise ValueError("'context' must be a 3D array.")

    """
    Context decoding example:
    An example context array for an output image of array shape ``(5, 6)``
    obtained by resampling 80 input images.

    .. code-block:: none

        con = np.array(
            [[[0, 0, 0, 0, 0, 0],
              [0, 0, 0, 36196864, 0, 0],
              [0, 0, 0, 0, 0, 0],
              [0, 0, 0, 0, 0, 0],
              [0, 0, 537920000, 0, 0, 0]],
             [[0, 0, 0, 0, 0, 0,],
              [0, 0, 0, 67125536, 0, 0],
              [0, 0, 0, 0, 0, 0],
              [0, 0, 0, 0, 0, 0],
              [0, 0, 163856, 0, 0, 0]],
             [[0, 0, 0, 0, 0, 0],
              [0, 0, 0, 8203, 0, 0],
              [0, 0, 0, 0, 0, 0],
              [0, 0, 0, 0, 0, 0],
              [0, 0, 32865, 0, 0, 0]]],
            dtype=np.int32
        )
        decode_context(con, [3, 2], [1, 4])
        [array([ 9, 12, 14, 19, 21, 25, 37, 40, 46, 58, 64, 65, 67, 77]),
        array([ 9, 20, 29, 36, 47, 49, 64, 69, 70, 79])]
    """

    nbits = 8 * context.dtype.itemsize

    total_exptimes = np.zeros(context.shape[1:])

    for x in range(total_exptimes.shape[0]):
        for y in range(total_exptimes.shape[1]):
            files = [v & (1 << k) for v in context[:, x, y] for k in range(nbits)]
            tot_time = 0
            files = [file for file in files if (file != 0)]

            for im_idx in files:
                tot_time += exptimes[im_idx - 1]

            total_exptimes[x][y] = tot_time

    def sum_times(x):
        tot_time = 0
        files = [x & (1 << k) for k in range(nbits)]
        files = [file for file in files if (file != 0)]
        for im_idx in files:
            tot_time += exptimes[im_idx - 1]
        return tot_time

    vectorized_sum_times = np.vectorize(sum_times)

    total_exptimes = vectorized_sum_times(context[:,])
    total_exptimes = total_exptimes.reshape(total_exptimes.shape[1:])

    return total_exptimes
=======
def default_image_meta(time=None, ma_table=1, filter_name='F087',
                       detector='WFI01', coord=None):
    """Return some simple default metadata for input to image.simulate

    Parameters
    ----------
    time : astropy.time.Time
        Time to use, default to 2020-01-01
    ma_table : int
        MA table number to use
    filter_name : str
        filter name to use
    detector : str
        detector to use
    coord : astropy.coordinates.SkyCoord
        coordinates to use, default to (270, 66)

    Returns
    -------
    Metadata dictionary corresponding to input parameters.
    """

    if time is None:
        time = Time('2020-01-01T00:00:00')
    if coord is None:
        coord = SkyCoord(270 * u.deg, 66 * u.deg)

    meta = {
        'exposure': {
            'start_time': time,
            'ma_table_number': 1,
        },
        'instrument': {
            'optical_element': filter_name,
            'detector': 'WFI01'
        },
        'wcsinfo': {
            'ra_ref': coord.ra.to(u.deg).value,
            'dec_ref': coord.dec.to(u.deg).value,
            'v2_ref': 0,
            'v3_ref': 0,
            'roll_ref': 0,
        },
    }

    return meta
>>>>>>> 03fa0688
<|MERGE_RESOLUTION|>--- conflicted
+++ resolved
@@ -335,7 +335,6 @@
     return radii
 
 
-<<<<<<< HEAD
 def decode_context_times(context, exptimes):
     """
     Get 0-based indices of input images that contributed to (resampled)
@@ -418,7 +417,8 @@
     total_exptimes = total_exptimes.reshape(total_exptimes.shape[1:])
 
     return total_exptimes
-=======
+
+
 def default_image_meta(time=None, ma_table=1, filter_name='F087',
                        detector='WFI01', coord=None):
     """Return some simple default metadata for input to image.simulate
@@ -464,5 +464,4 @@
         },
     }
 
-    return meta
->>>>>>> 03fa0688
+    return meta