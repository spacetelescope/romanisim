--- conflicted
+++ resolved
@@ -299,13 +299,8 @@
 
         with warnings.catch_warnings():
             warnings.simplefilter("ignore")
-<<<<<<< HEAD
-            x, y = self.wcs.backward_transform(r1, d1)
-            #x, y = self.wcs.numerical_inverse(r1, d1, with_bounding_box=False)
-=======
             x, y = self.wcs.invert(r1, d1, with_bounding_box=False)
             # x, y = self.wcs.numerical_inverse(r1, d1, with_bounding_box=False)
->>>>>>> 31717508
 
         if np.ndim(ra) == np.ndim(dec) == 0:
             return x[0], y[0]
