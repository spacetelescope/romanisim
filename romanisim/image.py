--- conflicted
+++ resolved
@@ -712,15 +712,12 @@
     else:
         l1, l1dq = romanisim.l1.make_l1(
             counts, ma_table_number, read_noise=read_noise, rng=rng, gain=gain,
-<<<<<<< HEAD
             crparam=crparam,
-            linearity=linearity, tstart=image_mod.meta.exposure.start_time,
-            persistence=persistence, saturation=saturation)
-=======
-            crparam=crparam, inv_linearity=inv_linearity, tstart=image_mod.meta.exposure.start_time,
-            persistence=persistence, saturation=saturation,
+            inv_linearity=inv_linearity, 
+            tstart=image_mod.meta.exposure.start_time,
+            persistence=persistence, 
+            saturation=saturation,
             **kwargs)
->>>>>>> 93c1a65c
     if level == 1:
         im, extras = romanisim.l1.make_asdf(
             l1, dq=l1dq, metadata=image_mod.meta, persistence=persistence)
@@ -740,13 +737,8 @@
 
 
 def make_test_catalog_and_images(
-<<<<<<< HEAD
         seed=12345, sca=7, filters=None, nobj=1000, 
         usecrds=True, webbpsf=True, galaxy_sample_file_name=None):
-=======
-        seed=12345, sca=7, filters=None, nobj=1000,
-        usecrds=True, webbpsf=True, galaxy_sample_file_name=None, **kwargs):
->>>>>>> 93c1a65c
     """This routine kicks the tires on everything in this module."""
     log.info('Making catalog...')
     if filters is None:
