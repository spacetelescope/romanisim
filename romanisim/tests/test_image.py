--- conflicted
+++ resolved
@@ -661,17 +661,10 @@
     bandpasses = [metadata['instrument']['optical_element']]
 
     # Establish exposure timing parameters
-<<<<<<< HEAD
     read_pattern = parameters.read_pattern[metadata['exposure']['ma_table_number']]
     tij = l1.read_pattern_to_tij(read_pattern)
     tbar = ramp.read_pattern_to_tbar(read_pattern)
     exptime = parameters.read_time * read_pattern[-1][1]
-=======
-    ma_table = parameters.ma_table[metadata['exposure']['ma_table_number']]
-    tij = l1.ma_table_to_tij(ma_table)
-    tbar = ramp.ma_table_to_tbar(ma_table)
-    exptime = parameters.read_time * (ma_table[-1][0] + ma_table[-1][1] - 1)
->>>>>>> 0bf33c2e
 
     # Create catalog of original sources
     twcs = wcs.get_wcs(metadata, usecrds=False)
@@ -695,11 +688,7 @@
     # Create catalog with one source for injection
     xpos, ypos = 10, 10
     source_cat = cat.copy()
-<<<<<<< HEAD
-    source_cat.remove_rows(slice(0, nobj))
-=======
     source_cat.remove_rows(slice(0, nobj - 1))
->>>>>>> 0bf33c2e
     source_cat['ra'], source_cat['dec'] = (twcs._radec(xpos, ypos) * u.rad).to(u.deg).value
 
     # Create empty galsim image
@@ -716,13 +705,6 @@
     # Create PSF
     psf = romanisim.psf.make_psf(sca, filter_name, wcs=twcs,
                                  chromatic=False, webbpsf=True)
-<<<<<<< HEAD
-    psfXmax = psf.image.bounds.getXMax() + 1
-    psfXmin = psf.image.bounds.getXMin() + 1
-    psfYmax = psf.image.bounds.getYMax() + 1
-    psfYmin = psf.image.bounds.getYMin() + 1
-=======
->>>>>>> 0bf33c2e
 
     # Create injected source image
     source_cat = catalog.table_to_catalog(source_cat, [filter_name])
@@ -733,30 +715,13 @@
     sourcecounts.quantize()
 
     # Create injected source ramp resultants
-<<<<<<< HEAD
-    resultants, dq = l1.apportion_counts_to_resultants(sourcecounts.array, tij)
-=======
     resultants, dq = l1.apportion_counts_to_resultants(sourcecounts.array, tij, rng=rng)
->>>>>>> 0bf33c2e
 
     # Inject source to original image
     newramp = (origimage.data[np.newaxis, :] * tbar[:, np.newaxis, np.newaxis]).value + resultants
 
     # Make new image of the combination
     newimage, readvar, poissonvar = image.make_l2(
-<<<<<<< HEAD
-        newramp * u.DN, read_pattern,
-        gain=1 * u.electron / u.DN, flat=1, dark=0)
-
-    # Test that all pixels outside of the psf of the injected source are equal to the original image
-    assert np.all(origimage.data[int(xpos) + psfXmax:int(xpos) - psfXmin, int(ypos) + psfYmax:int(ypos) - psfYmin].value
-                  == newimage[int(xpos) + psfXmax:int(xpos) - psfXmin, int(ypos) + psfYmax:int(ypos) - psfYmin].value)
-
-    # Test that all pixels inside of the psf of the injected source are different from the original image
-    assert np.any(origimage.data[int(xpos) - psfXmin:int(xpos) + psfXmax, int(ypos) - psfYmin:int(ypos) + psfYmax].value
-                  != newimage[int(xpos) - psfXmin:int(xpos) + psfXmax, int(ypos) - psfYmin:int(ypos) + psfYmax].value)
-
-=======
         newramp * u.DN, ma_table,
         gain=1 * u.electron / u.DN, flat=1, dark=0)
 
@@ -770,7 +735,6 @@
     assert np.allclose(origimage.data.value[~nonzero], newimage.value[~nonzero], rtol=1e-05, atol=1e-08)
 
     # Create log entry and artifacts
->>>>>>> 0bf33c2e
     log.info(f'DMS231: successfully injected a source into an image at x,y = {xpos},{ypos}.')
 
     artifactdir = os.environ.get('TEST_ARTIFACT_DIR', None)
