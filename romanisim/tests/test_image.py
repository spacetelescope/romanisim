"""Unit tests for image module.

These routines exercise the following:
- make_l2: resultants -> l2, eventually belongs in an l2 module
- in_bounds: check if points are in bounds
- add_objects_to_image: Adds some objects to an image.
- simulate_counts_generic: Adds sky, dark, and an object list to an image.
- simulate_counts: Wraps simulate_counts_generic, making sky & dark images
  for Roman to pass on
- simulate: reads in Roman calibration files.  Sends to simulate_counts, and
  further passes that to L1 and L2 routines.
- make_test_catalog_and_images: routine which kicks the tires on everything.
- make_asdf: Makes an l2 asdf file.
"""

import os
import numpy as np
import galsim
from galsim import roman
from romanisim import image, parameters, catalog, psf, util, wcs, persistence
from astropy.coordinates import SkyCoord
from astropy import units as u
from astropy.time import Time
from astropy import table
import asdf
import webbpsf
from astropy.modeling.functional_models import Sersic2D
import pytest
from romanisim import log
from roman_datamodels import units as ru


def test_in_bounds():
    bounds = galsim.BoundsI(0, 1000, 0, 1000)
    xx = np.random.rand(1000) * 1000
    yy = np.random.rand(1000) * 1000
    assert np.all(image.in_bounds(xx, yy, bounds, 0))
    xx = np.array([-1, 1001, -2, 1002, 50, 51])
    yy = np.array([50, 51, -20, 1002, -50, 1051])
    assert ~np.any(image.in_bounds(xx, yy, bounds, 0))
    assert np.all(image.in_bounds(xx, yy, bounds, 60))


def test_trim_objlist():
    cen = SkyCoord(ra=0 * u.deg, dec=0 * u.deg)
    cat1 = catalog.make_dummy_table_catalog(cen, radius=0.001, nobj=1000)
    # sources within 0.1 deg
    cen2 = SkyCoord(ra=180 * u.deg, dec=0 * u.deg)
    cat2 = catalog.make_dummy_table_catalog(cen2, radius=0.001, nobj=1000)
    cat3 = catalog.make_dummy_table_catalog(cen, radius=0.003, nobj=1000)
    affine = galsim.AffineTransform(
        0.1, 0, 0, 0.1, origin=galsim.PositionI(50, 50),
        world_origin=galsim.PositionD(0, 0))
    wcs = galsim.TanWCS(affine,
                        util.celestialcoord(cen))
    # image is ~50 pix = 5 arcsec ~ 0.0013 deg.
    im = galsim.Image(100, 100, wcs=wcs)

    outcat = image.trim_objlist(cat1, im)
    assert len(outcat) == len(cat1)  # no objects trimmed
    outcat = image.trim_objlist(cat2, im)
    assert len(outcat) == 0  # all objects trimmed
    outcat = image.trim_objlist(cat3, im)
    assert (len(outcat) > 0) and (len(outcat) < len(cat3))
    # some objects in, some objects out


def test_make_l2():
    resultants = np.ones((4, 50, 50), dtype='i4')
    ma_table = [[0, 4], [4, 4], [8, 4], [12, 4]]
    slopes, readvar, poissonvar = image.make_l2(
        resultants, ma_table, gain=1, flat=1, dark=0)
    assert np.allclose(slopes, 0)
    resultants[:, :, :] = np.arange(4)[:, None, None]
    resultants *= ru.DN
    slopes, readvar, poissonvar = image.make_l2(
        resultants, ma_table,
        gain=1 * ru.electron / ru.DN, flat=1, dark=0)
    assert np.allclose(slopes, 1 / parameters.read_time / 4 * u.electron / u.s)
    assert np.all(np.array(slopes.shape) == np.array(readvar.shape))
    assert np.all(np.array(slopes.shape) == np.array(poissonvar.shape))
    assert np.all(readvar >= 0)
    assert np.all(poissonvar >= 0)
    slopes1, readvar1, poissonvar1 = image.make_l2(
        resultants, ma_table, read_noise=1, dark=0)
    slopes2, readvar2, poissonvar2 = image.make_l2(
        resultants, ma_table, read_noise=2, dark=0)
    assert np.all(readvar2 >= readvar1)
    # because we change the weights depending on the ratio of read & poisson
    # noise, we can't assume above that readvar2 = readvar1 * 4.
    # But it should be pretty darn close here.
    assert np.all(np.abs(readvar2 / (readvar1 * 4) - 1) < 0.1)
    slopes2, readvar2, poissonvar2 = image.make_l2(
        resultants, ma_table, read_noise=1, flat=0.5)
    assert np.allclose(slopes2, slopes1 / 0.5)
    assert np.allclose(readvar2, readvar1 / 0.5**2)
    assert np.allclose(poissonvar2, poissonvar1 / 0.5**2)
    slopes, readvar, poissonvar = image.make_l2(
        resultants, ma_table, read_noise=1, gain=1, flat=1,
        dark=resultants)
    assert np.allclose(slopes, 0)


def set_up_image_rendering_things():
    im = galsim.Image(100, 100, scale=0.1, xmin=0, ymin=0)
    filter_name = 'F158'
    impsfgray = psf.make_psf(1, filter_name, webbpsf=True, chromatic=False)
    impsfchromatic = psf.make_psf(1, filter_name, webbpsf=False, chromatic=True)
    bandpass = roman.getBandpasses(AB_zeropoint=True)['H158']
    counts = 1000
    fluxdict = {filter_name: counts}
    graycatalog = [
        catalog.CatalogObject(None, galsim.DeltaFunction(), fluxdict),
        catalog.CatalogObject(None, galsim.Sersic(4, half_light_radius=1),
                              fluxdict)
    ]
    vega_sed = galsim.SED('vega.txt', 'nm', 'flambda')
    vega_sed = vega_sed.withFlux(counts, bandpass)
    chromcatalog = [
        catalog.CatalogObject(None, galsim.DeltaFunction() * vega_sed, None),
        catalog.CatalogObject(
            None, galsim.Sersic(4, half_light_radius=1) * vega_sed, None)
    ]
    tabcat = table.Table()
    tabcat['ra'] = [270.0]
    tabcat['dec'] = [66.0]
    tabcat[filter_name] = counts
    tabcat['type'] = 'PSF'
    tabcat['n'] = -1
    tabcat['half_light_radius'] = -1
    tabcat['pa'] = -1
    tabcat['ba'] = -1
    return dict(im=im, impsfgray=impsfgray,
                impsfchromatic=impsfchromatic,
                bandpass=bandpass, counts=counts, fluxdict=fluxdict,
                graycatalog=graycatalog,
                chromcatalog=chromcatalog, filter_name=filter_name,
                tabcatalog=tabcat)


def central_stamp(im, sz):
    for s in im.shape:
        if (s % 2) != 1:
            raise ValueError('size must be odd')
    if (sz % 2) != 1:
        raise ValueError('sz must be odd')
    center = im.shape[0] // 2
    szo2 = sz // 2
    return im[center - szo2: center + szo2 + 1,
              center - szo2: center + szo2 + 1]


@pytest.mark.soctests
def test_image_rendering():
    """Tests for image rendering routines.  This is demonstrates:
    - RUSBREQ-830 / DMS214: point source generation.
    - RSUBREQ-874 / DMS215: analytic model source generation
    """
    oversample = 4
    filter_name = 'F158'
    sca = 1
    pos = [50, 50]
    impsfgray = psf.make_psf(sca, filter_name, webbpsf=True, chromatic=False,
                             pix=pos, oversample=oversample)
    counts = 100000
    fluxdict = {filter_name: counts}
    psfcatalog = [catalog.CatalogObject(None, galsim.DeltaFunction(), fluxdict)]
    wfi = webbpsf.WFI()
    wfi.detector = f'SCA{sca:02d}'
    wfi.filter = filter_name
    wfi.detector_position = pos
    # oversample = kw.get('oversample', 4)
    # webbpsf doesn't do distortion
    psfob = wfi.calc_psf(oversample=oversample)
    psfim = psfob[1].data * counts
    # PSF from WebbPSF
    im = galsim.Image(101, 101, scale=wfi.pixelscale, xmin=0, ymin=0)
    # also no distortion
    image.add_objects_to_image(im, psfcatalog, [pos[0]], [pos[1]],
                               impsfgray, flux_to_counts_factor=1,
                               filter_name=filter_name)
    # im has psf from romanisim.  psfim has psf from webbpsf.  Now compare?
    # some notes: galsim is really trying to integrate over each pixel;
    # webbpsf is sampling at each 4x4 oversampled pixel and summing.
    # otherwise we expect perfection in the limit that the oversampling
    # in both make_psf and wfi.calc_psf becomes arbitrarily large?
    # object rendering also includes shot noise.
    sz = 5
    cenpsfim = central_stamp(psfim, sz)
    cenim = central_stamp(im.array, sz)
    uncertainty = np.sqrt(psfim)
    cenunc = central_stamp(uncertainty, sz)

    # DMS214 - our PSF matches that from WebbPSF
    assert np.max(np.abs((cenim - cenpsfim) / cenunc)) < 5
    log.info('DMS214: rendered PSF matches WebbPSF')

    # 5 sigma isn't so bad.
    # largest difference is in the center pixel, ~1.5%.  It seems to me that
    # this is from the simple oversampling-based integration; galsim should
    # be doing better here with a real integration.  Way out in the wings there
    # are some other artifacts at the 1% level that appear to be from the galsim
    # FFTs, though there are only a handful of counts out there.

    # DMS 215 - add a galaxy to an image
    # this makes a relatively easy sersic galaxy (index = 2)
    # and oversamples it very aggressively (32x).
    imsz = 101
    im = galsim.Image(imsz, imsz, scale=wfi.pixelscale, xmin=0, ymin=0)
    sersic_index = 2
    sersic_hlr = 0.6
    sersic_profile = galsim.Sersic(sersic_index, sersic_hlr)
    galcatalog = [catalog.CatalogObject(None, sersic_profile, fluxdict)]
    # impsfgray2 = galsim.DeltaFunction()
    image.add_objects_to_image(im, galcatalog, [pos[0]], [pos[1]], impsfgray,
                               flux_to_counts_factor=1, filter_name=filter_name)
    # now we have an image with a galaxy in it.
    # how else would we make that galaxy?
    # integral of a sersic profile:
    # Ie * re**2 * 2 * pi * n * exp(bn)/(bn**(2*n)) * g2n
    from scipy.special import gamma, gammaincinv
    oversample = 15
    # oversample must be odd, because we need the fftconvolve
    # kernel image size to be odd for mode='same' not to do an image shift
    # by one pixel.
    off = (oversample - 1) / 2
    xx, yy = np.meshgrid(
        np.arange(imsz * oversample), np.arange(imsz * oversample))
    mod = Sersic2D(amplitude=1, r_eff=oversample * sersic_hlr / wfi.pixelscale,
                   n=sersic_index,
                   x_0=pos[0] * oversample + off, y_0=pos[0] * oversample + off,
                   ellip=0, theta=0)
    modim = mod(xx, yy)
    from scipy.signal import fftconvolve
    # convolve with the PSF
    psfob = wfi.calc_psf(oversample=oversample, fov_pixels=45)
    psfim = psfob[0].data
    modim = fftconvolve(modim, psfim, mode='same')
    modim = np.sum(modim.reshape(-1, imsz, oversample), axis=-1)
    modim = np.sum(modim.reshape(imsz, oversample, -1), axis=1)
    bn = gammaincinv(2 * sersic_index, 0.5)
    g2n = gamma(2 * sersic_index)
    integral = (1 * (oversample * sersic_hlr / wfi.pixelscale)**2 * g2n * 2
                * np.pi * sersic_index * np.exp(bn) / bn**(2 * sersic_index))
    assert abs(np.sum(modim) / integral - 1) < 0.05
    # if we did this right, we should have counted at least 95% of the flux.
    # note that the PSF convolution loses 3.2% outside its aperture!
    # we could use a larger PSF, but fov_pixels = 45 corresponds to the
    # default used above.
    modim = modim * counts / integral
    # now we need to compare the middles of the images
    # let's say inner 11x11 pixels
    sz = 11
    cenmodim = central_stamp(modim, sz)
    cenim = central_stamp(im.array, sz)
    cenunc = np.sqrt(cenim)

    # DMS 215
    assert np.max(np.abs((cenim - cenmodim) / cenunc)) < 5
    log.info('DMS215: rendered galaxy matches astropy Sersic2D after '
             'pixel integration.')

    # our two different realizations of this PSF convolved model
    # Sersic galaxy agree at <5 sigma on all pixels using only
    # Poisson errors and containing 100k counts.


def test_add_objects():
    imdict = set_up_image_rendering_things()
    im, impsfgray = imdict['im'], imdict['impsfgray']
    impsfchromatic = imdict['impsfchromatic']
    bandpass, counts = imdict['bandpass'], imdict['counts']
    graycatalog = imdict['graycatalog']
    chromcatalog = imdict['chromcatalog']
    image.add_objects_to_image(im, graycatalog, [50, 50], [50, 50],
                               impsfgray, flux_to_counts_factor=1,
                               filter_name=imdict['filter_name'])
    assert (np.abs(np.sum(im.array) - 2 * counts) < 20 * np.sqrt(counts))
    im.array[:] = 0
    image.add_objects_to_image(im, chromcatalog, [60, 60], [30, 30],
                               impsfchromatic, flux_to_counts_factor=1,
                               bandpass=bandpass)
    assert (np.abs(np.sum(im.array) - 2 * counts) < 20 * np.sqrt(counts))
    peaklocs = np.where(im.array == np.max(im.array))
    peakloc = peaklocs[1][0] + im.bounds.xmin, peaklocs[0][0] + im.bounds.ymin
    assert (peakloc[0] == 60) & (peakloc[1] == 30)
    im.array[:] = 0
    image.add_objects_to_image(im, chromcatalog, [60, 60], [30, 30],
                               impsfchromatic, flux_to_counts_factor=2,
                               bandpass=bandpass)
    assert (np.abs(np.sum(im.array) - 2 * counts * 2) < 40 * np.sqrt(counts))


def test_simulate_counts_generic():
    imdict = set_up_image_rendering_things()
    im = imdict['im']
    im.array[:] = 0
    exptime = 100
    zpflux = 10
    image.simulate_counts_generic(
        im, exptime, objlist=[], psf=imdict['impsfgray'],
        sky=None, dark=None, flat=None, xpos=[], ypos=[],
        bandpass=None, filter_name=None, zpflux=zpflux)
    assert np.all(im.array == 0)  # verify nothing in -> nothing out
    sky = im.copy()
    skycountspersecond = 1
    sky.array[:] = skycountspersecond
    im2 = im.copy()
    image.simulate_counts_generic(im2, exptime, sky=sky, zpflux=zpflux)
    # verify adding the sky increases the counts
    assert np.all(im2.array >= im.array)
    # verify that the count rate is about right.
    assert (np.mean(im2.array) - zpflux * exptime
            < 20 * np.sqrt(skycountspersecond * zpflux * exptime))
    im3 = im.copy()
    image.simulate_counts_generic(im3, exptime, dark=sky, zpflux=zpflux)
    # verify that the dark counts don't see the zero point conversion
    assert (np.mean(im3.array) - exptime
            < 20 * np.sqrt(skycountspersecond * exptime))
    im4 = im.copy()
    image.simulate_counts_generic(im4, exptime, dark=sky, flat=0.5,
                                  zpflux=zpflux)
    # verify that dark electrons are not hit by the flat
    assert np.all(im3.array - im4.array
                  < 20 * np.sqrt(exptime * skycountspersecond))
    im5 = im.copy()
    image.simulate_counts_generic(im5, exptime, sky=sky, flat=0.5,
                                  zpflux=zpflux)
    # verify that sky photons are hit by the flat
    assert (np.mean(im5.array) - skycountspersecond * zpflux * exptime * 0.5
            < 20 * np.sqrt(skycountspersecond * zpflux * exptime * 0.5))
    # there are a few WCS bits where we use the positions in the catalog
    # to figure out where to render objects.  That would require setting
    # up a real PSF and is annoying.  Skipping that.
    # render some objects
    image.simulate_counts_generic(
        im, exptime, objlist=imdict['graycatalog'], psf=imdict['impsfgray'],
        xpos=[50, 50], ypos=[50, 50], zpflux=zpflux,
        filter_name=imdict['filter_name'])
    objinfo = image.simulate_counts_generic(
        im, exptime, objlist=imdict['chromcatalog'],
        xpos=[50, 50], ypos=[50, 50],
        psf=imdict['impsfchromatic'], bandpass=imdict['bandpass'])
    assert np.sum(im.array) > 0  # at least verify that we added some sources...
    assert len(objinfo) == 2  # two sources were added
    objinfo = image.simulate_counts_generic(
        im, exptime, objlist=imdict['chromcatalog'],
        psf=imdict['impsfchromatic'], xpos=[1000, 1000],
        ypos=[1000, 1000], zpflux=zpflux)
    assert np.sum(objinfo['counts'] > 0) == 0
    # these sources should be out of bounds


def test_simulate_counts():
    imdict = set_up_image_rendering_things()
    chromcat = imdict['chromcatalog']
    graycat = imdict['graycatalog']
    coord = SkyCoord(270 * u.deg, 66 * u.deg)
    for o in chromcat:
        o.sky_pos = coord
    for o in graycat:
        o.sky_pos = coord
    # these are all dumb coordinates; the coord sent to simulate_counts
    # is the coordinate of the boresight, but that doesn't need to be on SCA 1.
    # But at least they'll exercise some machinery if the ignore_distant_sources
    # argument is high enough!
    roman.n_pix = 100
    metadata = {'roman.meta.exposure.start_time': '2020-01-01T00:00:00',
                'roman.meta.instrument.detector': 'WFI01',
                'roman.meta.instrument.optical_element': 'F158',
                'roman.meta.exposure.ma_table_number': 1,
                }
    wcs.fill_in_parameters(metadata, coord)
    im1 = image.simulate_counts(metadata, chromcat, usecrds=False,
                                webbpsf=False, ignore_distant_sources=100)
    im2 = image.simulate_counts(metadata, graycat,
                                usecrds=False, webbpsf=True,
                                ignore_distant_sources=100)
    im1 = im1[0].array
    im2 = im2[0].array
    maxim = np.where(im1 > im2, im1, im2)
    m = np.abs(im1 - im2) <= 20 * np.sqrt(maxim)
    assert np.all(m)


@pytest.mark.soctests
def test_simulate(tmp_path):
    """Test convolved image generation and L2 simulation framework.
    Demonstrates DMS216: convolved image generation - Level 2
    Demonstrates DMS224: persistence.
    """
    imdict = set_up_image_rendering_things()
    # simulate gray, chromatic, level0, level1, level2 images
    roman.n_pix = 100
    meta = dict()
    coord = SkyCoord(270 * u.deg, 66 * u.deg)
    time = Time('2020-01-01T00:00:00')
    meta['roman.meta.exposure.start_time'] = time
    meta['roman.meta.pointing.ra_v1'] = coord.ra.to(u.deg).value
    meta['roman.meta.pointing.dec_v1'] = coord.dec.to(u.deg).value
    meta['roman.meta.exposure.ma_table_number'] = 1
    meta['roman.meta.instrument.optical_element'] = 'F158'
    meta['roman.meta.instrument.detector'] = 'WFI01'
    chromcat = imdict['chromcatalog']
    graycat = imdict['graycatalog']
    for o in chromcat:
        o.sky_pos = coord
    for o in graycat:
        o.sky_pos = coord
    l0 = image.simulate(meta, graycat, webbpsf=True, level=0,
                        usecrds=False)
    l0tab = image.simulate(
        meta, imdict['tabcatalog'], webbpsf=True, level=0, usecrds=False)
    # seed = 0 is special and means "don't actually use a seed."  Any other
    # choice of seed gives deterministic behavior
    rng = galsim.BaseDeviate(1)
    l1 = image.simulate(meta, graycat, webbpsf=True, level=1,
<<<<<<< HEAD
                        usecrds=False, crparam=None)
=======
                        crparam=dict(), usecrds=False, rng=rng)
    rng = galsim.BaseDeviate(1)
    l1_nocr = image.simulate(meta, graycat, webbpsf=True, level=1,
                             usecrds=False, crparam=None, rng=rng)
    assert np.all(l1[0].data >= l1_nocr[0].data)
    log.info('DMS221: Successfully added cosmic rays to an L1 image.')
>>>>>>> 56e0a589
    l2 = image.simulate(meta, graycat, webbpsf=True, level=2,
                        usecrds=False, crparam=dict())
    # through in some CRs for fun
    l2c = image.simulate(meta, chromcat, webbpsf=False, level=2,
                         usecrds=False)
    persist = persistence.Persistence()
    fluence = 30000
    persist.update(l0[0]['data'] * 0 + fluence, time.mjd - 100 / 60 / 60 / 24)
    # zap the whole frame
    l1p = image.simulate(meta, graycat, webbpsf=True, level=1, usecrds=False,
                         persistence=persist, crparam=None)
    # the random number gets instatiated from the same seed, but the order in
    # which the numbers are generated is different so we can't guarantee, e.g.,
    # that all of the new values are strictly greater than the old ones.
    # But we've basically added a constant to the whole scene: we can at least
    # verify it's positive.
    diff = l1p[0]['data'][-1] * 1.0 - l1[0]['data'][-1] * 1.0
    # L1 files are unsigned, so the difference gets wonky unless you convert
    # to floats.
    # do we have a very rough guess for what the persistence should be?
    # note that getting this exactly right is hard unless we think about
    # how the persistence decays over the exposure
    roughguess = persistence.fermi(
        fluence, 170, parameters.persistence['A'],
        parameters.persistence['x0'], parameters.persistence['dx'],
        parameters.persistence['alpha'], parameters.persistence['gamma'])
    roughguess = roughguess * 140  # seconds of integration
    assert np.abs(
        np.log(np.mean(diff * parameters.gain).value / roughguess)) < 1
    # within a factor of e
    log.info('DMS224: added persistence to an image.')

    # what should we test here?  At least that the images validate?
    # I've already tested as many of the image generation things as I can
    # think of at earlier stages.
    assert isinstance(l0[0]['data'], np.ndarray)
    assert isinstance(l0tab[0]['data'], np.ndarray)
    for ll in [l1, l2, l2c]:
        af = asdf.AsdfFile()
        af.tree = {'roman': ll[0]}
        af.validate()
    l2, cat = l2
    res = image.make_asdf(l2['data'], l2['var_rnoise'], l2['var_poisson'],
                          filepath=tmp_path / 'l2.asdf')
    af.tree = {'roman': res}
    # DMS216
    af.validate()
    log.info('DMS216: successfully made a L2 file.')


def test_make_test_catalog_and_images():
    # this isn't a real routine that we should consider part of the
    # public interface, and may be removed.  We'll settle for just
    # testing that it runs.
    roman.n_pix = 100
    fn = os.environ.get('GALSIM_CAT_PATH', None)
    if fn is not None:
        fn = str(fn)
    res = image.make_test_catalog_and_images(usecrds=False,
                                             galaxy_sample_file_name=fn)
    assert len(res) > 0<|MERGE_RESOLUTION|>--- conflicted
+++ resolved
@@ -415,16 +415,12 @@
     # choice of seed gives deterministic behavior
     rng = galsim.BaseDeviate(1)
     l1 = image.simulate(meta, graycat, webbpsf=True, level=1,
-<<<<<<< HEAD
-                        usecrds=False, crparam=None)
-=======
                         crparam=dict(), usecrds=False, rng=rng)
     rng = galsim.BaseDeviate(1)
     l1_nocr = image.simulate(meta, graycat, webbpsf=True, level=1,
                              usecrds=False, crparam=None, rng=rng)
     assert np.all(l1[0].data >= l1_nocr[0].data)
     log.info('DMS221: Successfully added cosmic rays to an L1 image.')
->>>>>>> 56e0a589
     l2 = image.simulate(meta, graycat, webbpsf=True, level=2,
                         usecrds=False, crparam=dict())
     # through in some CRs for fun
