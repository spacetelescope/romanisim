--- conflicted
+++ resolved
@@ -84,7 +84,6 @@
     assert np.abs(fracininnerhalf - 0.5) < 10 * np.sqrt(0.5 / npts)
 
 
-<<<<<<< HEAD
 def test_add_more_metadata():
     metadata = {'roman.meta.exposure.start_time': '2026-01-01T00:00:00',
                 'roman.meta.instrument.detector': 'WFI01',
@@ -92,7 +91,8 @@
                 }
     util.add_more_metadata(metadata)
     assert len(metadata) > 3  # some metadata got added.
-=======
+
+
 def test_king_profile():
     """Test King (1962) profile routines."""
     # king_profile, sample_king_distances, random_points_in_king
@@ -132,7 +132,6 @@
     # I ran 10k runs of this; peaks at 1.4 with a standard deviation
     # of ~0.02, smallest value was 1.34.  Should never be
     # less than 1, or even 1.3.
->>>>>>> c75cf71b
 
 
 # not going to test flatten / unflatten dictionary at this point, since we only
